default_language_version:
  python: python3.8
repos:
  - repo: https://github.com/pre-commit/pre-commit-hooks
    rev: v3.1.0
    hooks:
      - id: check-added-large-files
      - id: check-case-conflict
      - id: check-merge-conflict
      - id: debug-statements
  - repo: https://github.com/psf/black
    rev: 19.10b0
    hooks:
      - id: black
<<<<<<< HEAD
        exclude: "^.*/migrations/.*$"
        language_version: python3.8
=======
        exclude: "^.*/migrations/.*$|kitsune/sumo/db_strings.py"
>>>>>>> 66f2afd9
  - repo: https://gitlab.com/pycqa/flake8.git
    rev: 3.8.2
    hooks:
      - id: flake8
  - repo: https://github.com/peterdemin/pip-compile-multi
    rev: v1.3.2
    hooks:
      - id: pip-compile-multi-verify<|MERGE_RESOLUTION|>--- conflicted
+++ resolved
@@ -12,12 +12,8 @@
     rev: 19.10b0
     hooks:
       - id: black
-<<<<<<< HEAD
-        exclude: "^.*/migrations/.*$"
+        exclude: "^.*/migrations/.*$|kitsune/sumo/db_strings.py"
         language_version: python3.8
-=======
-        exclude: "^.*/migrations/.*$|kitsune/sumo/db_strings.py"
->>>>>>> 66f2afd9
   - repo: https://gitlab.com/pycqa/flake8.git
     rev: 3.8.2
     hooks:
