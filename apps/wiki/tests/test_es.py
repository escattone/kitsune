<<<<<<< HEAD
from wiki.tests import ESTestCase, document
from wiki.models import Document
from wiki.es_search import extract_document

import elasticutils
=======
>>>>>>> 5ae846c2
import uuid

import elasticutils
from nose.tools import eq_

from sumo.tests import ElasticTestCase
from wiki.tests import document
from wiki.models import Document


class TestPostUpdate(ElasticTestCase):
    def test_add_and_delete(self):
        """Adding a doc should add it to the search index; deleting should
        delete it."""
        doc = document(save=True)
        self.refresh()
        eq_(elasticutils.S(Document).count(), 1)

        doc.delete()
        self.refresh()
<<<<<<< HEAD

        eq_(elasticutils.S(Document).count(), original_count)

    def test_translations_get_parent_tags(self):
        doc1 = document(title=u'Audio too loud')
        doc1.save()
        doc1.tags.add(u'desktop')
        doc1.tags.add(u'windows')

        doc2 = document(title=u'Audio too loud bork bork',
                        parent=doc1)
        doc2.save()
        doc2.tags.add(u'badtag')

        # Verify the parent has the right tags.
        doc_dict = extract_document(doc1)
        eq_(doc_dict['tag'], [u'desktop', u'windows'])

        # Verify the translation has the parent's tags.
        doc_dict = extract_document(doc2)
        eq_(doc_dict['tag'], [u'desktop', u'windows'])
=======
        eq_(elasticutils.S(Document).count(), 0)
>>>>>>> 5ae846c2
<|MERGE_RESOLUTION|>--- conflicted
+++ resolved
@@ -1,17 +1,10 @@
-<<<<<<< HEAD
-from wiki.tests import ESTestCase, document
-from wiki.models import Document
-from wiki.es_search import extract_document
-
-import elasticutils
-=======
->>>>>>> 5ae846c2
 import uuid
 
 import elasticutils
 from nose.tools import eq_
 
 from sumo.tests import ElasticTestCase
+from wiki.es_search import extract_document
 from wiki.tests import document
 from wiki.models import Document
 
@@ -26,9 +19,7 @@
 
         doc.delete()
         self.refresh()
-<<<<<<< HEAD
-
-        eq_(elasticutils.S(Document).count(), original_count)
+        eq_(elasticutils.S(Document).count(), 0)
 
     def test_translations_get_parent_tags(self):
         doc1 = document(title=u'Audio too loud')
@@ -47,7 +38,4 @@
 
         # Verify the translation has the parent's tags.
         doc_dict = extract_document(doc2)
-        eq_(doc_dict['tag'], [u'desktop', u'windows'])
-=======
-        eq_(elasticutils.S(Document).count(), 0)
->>>>>>> 5ae846c2
+        eq_(doc_dict['tag'], [u'desktop', u'windows'])