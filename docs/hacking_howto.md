--- conflicted
+++ resolved
@@ -19,12 +19,8 @@
     git clone https://github.com/mozilla/kitsune.git
     ```
 
-<<<<<<< HEAD
 2. Pull base Kitsune Docker images, install node packages and build the Webpack bundle, and create your database.
-=======
-2. Pull base Kitsune Docker images, run `collectstatic`, create your database, and install node packages.
-
->>>>>>> 6fa71d4e
+
     ```
     make init
     make build
