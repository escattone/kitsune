{% macro notification_fxa_updated(static_url) -%}
<div id="fxa-notification-updated"  class="mzp-c-notification-bar mzp-t-success">
  <button class="mzp-c-notification-bar-button" type="button"></button>
  <p><strong>{{ _('Good news!') }}</strong> {{ _('You can now log in to Mozilla Support using Firefox Accounts.') }}
  <a href="https://support.mozilla.org/en-US/kb/firefox-accounts-mozilla-support-faq" class="button dark">{{ _('Read More') }}</a></p>
</div>
{%- endmacro %}

{% macro notification_fxa_created(static_url) -%}
<div id="fxa-notification-created" class="mzp-c-notification-bar mzp-t-warning">
  <button class="mzp-c-notification-bar-button" type="button"></button>
  <p><strong>{{ _('Welcome!') }}</strong> {{ _('You are now logged in using Firefox Accounts. Already have a different Mozilla Support Account?') }}
  <a href="https://support.mozilla.org/en-US/kb/firefox-accounts-mozilla-support-faq" class="button dark">{{ _('Read More') }}</a></p>
</div>
{%- endmacro %}

{% macro notification_sumo_deprecation(static_url) -%}
<<<<<<< HEAD
<div id="fxa-notification-deprecated" class="notification alert">
  <img class="ff-logo hide-mobile" src="{{ static_url }}sumo/img/firefox-logo.svg" alt="{{ _('Firefox logo') }}"/>
  <div class="notification-content">
    <h3 class="notification-title">
      <img class="ff-logo show-mobile" src="{{ static_url }}sumo/img/firefox-logo.svg" alt="{{ _('Firefox logo') }}"/>
      {{ _('Heads up!') }}
    </h3>
    <p>{{ _('On <b>March 30, 2020</b>, support.mozilla.org will only allow Firefox Accounts logins.
            If you have not converted your old account to Firefox Accounts please do so by following the instructions in the') }}
        <a href="https://support.mozilla.org/en-US/kb/firefox-accounts-mozilla-support-faq">{{ _('FAQ') }}</a>.
    </p>
  </div>
  <div class="notification-actions">
    <a href="{{ url('users.fxa_authentication_init') }}" class="button">{{ _('Continue with Firefox Accounts') }}</a>
  </div>
=======
<div id="fxa-notification-deprecated" class="mzp-c-notification-bar mzp-t-warning">
  <button class="mzp-c-notification-bar-button" type="button"></button>
  <p><strong>{{ _('Heads up!') }}</strong> {{ _('Soon, Firefox Accounts will replace Mozilla Support logins. You can upgrade your existing Mozilla account to Firefox Accounts today.') }} <a href="https://support.mozilla.org/en-US/kb/firefox-accounts-mozilla-support-faq">{{ _('Read more') }}</a>.
  <a href="{{ url('users.fxa_authentication_init') }}" class="button">{{ _('Continue with Firefox Accounts') }}</a></p>
>>>>>>> c0f93474
</div>
{%- endmacro %}

{% macro notification_already_migrated(static_url) -%}
<div id="fxa-notification-already-migrated" class="mzp-c-notification-bar mzp-t-warning">
  <button class="mzp-c-notification-bar-button" type="button"></button>
  <p><strong>{{ _('Sorry!') }}</strong>
  {{ _('You already have a Firefox Account. Please use your Firefox Account instead of your Mozilla Support
  account.') }}</p>
</div>
{%- endmacro %}<|MERGE_RESOLUTION|>--- conflicted
+++ resolved
@@ -15,28 +15,10 @@
 {%- endmacro %}
 
 {% macro notification_sumo_deprecation(static_url) -%}
-<<<<<<< HEAD
-<div id="fxa-notification-deprecated" class="notification alert">
-  <img class="ff-logo hide-mobile" src="{{ static_url }}sumo/img/firefox-logo.svg" alt="{{ _('Firefox logo') }}"/>
-  <div class="notification-content">
-    <h3 class="notification-title">
-      <img class="ff-logo show-mobile" src="{{ static_url }}sumo/img/firefox-logo.svg" alt="{{ _('Firefox logo') }}"/>
-      {{ _('Heads up!') }}
-    </h3>
-    <p>{{ _('On <b>March 30, 2020</b>, support.mozilla.org will only allow Firefox Accounts logins.
-            If you have not converted your old account to Firefox Accounts please do so by following the instructions in the') }}
-        <a href="https://support.mozilla.org/en-US/kb/firefox-accounts-mozilla-support-faq">{{ _('FAQ') }}</a>.
-    </p>
-  </div>
-  <div class="notification-actions">
-    <a href="{{ url('users.fxa_authentication_init') }}" class="button">{{ _('Continue with Firefox Accounts') }}</a>
-  </div>
-=======
 <div id="fxa-notification-deprecated" class="mzp-c-notification-bar mzp-t-warning">
   <button class="mzp-c-notification-bar-button" type="button"></button>
   <p><strong>{{ _('Heads up!') }}</strong> {{ _('Soon, Firefox Accounts will replace Mozilla Support logins. You can upgrade your existing Mozilla account to Firefox Accounts today.') }} <a href="https://support.mozilla.org/en-US/kb/firefox-accounts-mozilla-support-faq">{{ _('Read more') }}</a>.
   <a href="{{ url('users.fxa_authentication_init') }}" class="button">{{ _('Continue with Firefox Accounts') }}</a></p>
->>>>>>> c0f93474
 </div>
 {%- endmacro %}
 
