################################
# Frontend dependencies builder
#
FROM node:12 AS frontend-base

WORKDIR /app
COPY ["./package.json", "./package-lock.json", "prepare_django_assets.js", "/app/"]
COPY ./kitsune/sumo/static/sumo /app/kitsune/sumo/static/sumo
RUN npm run production

################################
# Python dependencies builder
#
FROM python:3.9-buster AS base

WORKDIR /app
EXPOSE 8000

ARG PIP_DEFAULT_TIMEOUT=60
ENV LANG=C.UTF-8
ENV PYTHONDONTWRITEBYTECODE=1
ENV PYTHONUNBUFFERED=1
ENV PATH="/venv/bin:$PATH"

RUN python -m venv /venv
<<<<<<< HEAD
RUN mkdir /vendor
RUN pip install --upgrade "pip==20.2.3"
=======
RUN pip install --upgrade "pip==20.2.4"
>>>>>>> f1fbe5bd
RUN useradd -d /app -M --uid 1000 --shell /usr/sbin/nologin kitsune

RUN apt-get update && \
    apt-get install -y --no-install-recommends \
    gettext build-essential \
    libxml2-dev libxslt1-dev zlib1g-dev git \
    libjpeg-dev libffi-dev libssl-dev libxslt1.1 \
    libmariadb3 mariadb-client && \
    rm -rf /var/lib/apt/lists/*

COPY ./requirements/*.txt /app/requirements/

RUN pip install --no-cache-dir --require-hashes -r requirements/default.txt && \
<<<<<<< HEAD
    pip install --no-cache-dir --require-hashes -r requirements/dev.txt && \
    pip install --no-cache-dir --require-hashes -r requirements/test.txt && \
    pip install --no-cache-dir --require-hashes --no-deps -t /vendor -r requirements/es7.txt
=======
    pip install --no-cache-dir --require-hashes -r requirements/dev.txt
>>>>>>> f1fbe5bd

ARG GIT_SHA=head
ENV GIT_SHA=${GIT_SHA}


################################
# Developer image
#
FROM base AS base-dev
RUN apt-get update && apt-get install apt-transport-https && \
    curl -sL https://deb.nodesource.com/setup_12.x | bash -
RUN apt-get update && apt-get install -y --no-install-recommends optipng nodejs && \
    rm -rf /var/lib/apt/lists/*


################################
# Staticfiles builder
#
FROM base-dev AS staticfiles

COPY --from=frontend-base --chown=kitsune:kitsune /app/assets /app/assets
COPY --from=frontend-base --chown=kitsune:kitsune /app/node_modules /app/node_modules

COPY . .

RUN cp .env-build .env && \
    ./manage.py nunjucks_precompile && \
    ./manage.py compilejsi18n && \
    ./manage.py collectstatic --noinput && \
    npx svgo -r -f static


################################
# Fetch locales
#
FROM python:3.9-buster AS locales

WORKDIR /app

RUN apt-get update && \
    apt-get install -y --no-install-recommends  gettext

ENV PATH="/venv/bin:$PATH"

COPY --from=base /venv /venv

COPY . .

ARG LOCALE_ENV=master
ENV LOCALE_ENV=${LOCALE_ENV}
RUN ./docker/bin/fetch-l10n-files.sh
RUN ./scripts/compile-linted-mo.sh && \
    find ./locale ! -name '*.mo' -type f -delete

ARG GIT_SHA=head
ENV GIT_SHA ${GIT_SHA}


################################
# Full prod image sans locales
#
FROM python:3.9-slim-buster AS full-no-locales

WORKDIR /app

EXPOSE 8000

ENV PATH="/venv/bin:$PATH"
ENV LANG=C.UTF-8
ENV PYTHONDONTWRITEBYTECODE=1
ENV PYTHONUNBUFFERED=1

RUN apt-get update && \
    apt-get install -y --no-install-recommends \
    libmariadb3 optipng mariadb-client \
    libxslt1.1 && \
    rm -rf /var/lib/apt/lists/*

RUN groupadd --gid 1000 kitsune && useradd -g kitsune --uid 1000 --shell /usr/sbin/nologin kitsune

COPY --from=base --chown=kitsune:kitsune /venv /venv
COPY --from=base --chown=kitsune:kitsune /vendor /vendor
COPY --from=staticfiles --chown=kitsune:kitsune /app/static /app/static
COPY --from=staticfiles --chown=kitsune:kitsune /app/jsi18n /app/jsi18n

COPY --chown=kitsune:kitsune . .

RUN mkdir /app/media && chown kitsune:kitsune /app/media

USER kitsune

ARG GIT_SHA=head
ENV GIT_SHA ${GIT_SHA}


################################
# Full final prod image
#
FROM full-no-locales AS full

USER root
COPY --from=locales --chown=kitsune:kitsune /app/locale /app/locale
USER kitsune<|MERGE_RESOLUTION|>--- conflicted
+++ resolved
@@ -23,12 +23,8 @@
 ENV PATH="/venv/bin:$PATH"
 
 RUN python -m venv /venv
-<<<<<<< HEAD
 RUN mkdir /vendor
-RUN pip install --upgrade "pip==20.2.3"
-=======
 RUN pip install --upgrade "pip==20.2.4"
->>>>>>> f1fbe5bd
 RUN useradd -d /app -M --uid 1000 --shell /usr/sbin/nologin kitsune
 
 RUN apt-get update && \
@@ -42,13 +38,8 @@
 COPY ./requirements/*.txt /app/requirements/
 
 RUN pip install --no-cache-dir --require-hashes -r requirements/default.txt && \
-<<<<<<< HEAD
     pip install --no-cache-dir --require-hashes -r requirements/dev.txt && \
-    pip install --no-cache-dir --require-hashes -r requirements/test.txt && \
     pip install --no-cache-dir --require-hashes --no-deps -t /vendor -r requirements/es7.txt
-=======
-    pip install --no-cache-dir --require-hashes -r requirements/dev.txt
->>>>>>> f1fbe5bd
 
 ARG GIT_SHA=head
 ENV GIT_SHA=${GIT_SHA}
